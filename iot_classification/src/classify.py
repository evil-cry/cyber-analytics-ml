--- conflicted
+++ resolved
@@ -94,14 +94,10 @@
             print("Pure node (single class)")
             return leaf
         
-<<<<<<< HEAD
-        best_gini, (feature, threshold) = split(x, y)
-=======
         split_result = split(x, y)
         if split_result[0] is None:
             return leaf  # Return a leaf if no valid split is found
         best_gini, (feature, threshold) = split_result
->>>>>>> 8de1ba91
 
         feature_names = [f"Feature {i}" for i in range(x.shape[1])]
         feature_name = feature_names[feature]
@@ -387,10 +383,7 @@
         return None, 0
       
     best_gini = float("inf")
-<<<<<<< HEAD
-=======
     b = None
->>>>>>> 8de1ba91
 
     for i in range(n_features):
         f = samples[:, i]
@@ -398,47 +391,9 @@
 
         if len(u) <= 1:
             continue
-<<<<<<< HEAD
 
         split_t = (u[:-1] + u[1:]) / 2 
 
-        for t in split_t:
-            l_mask = f <= t
-            r_mask = ~l_mask
-
-            left = labels[l_mask]
-            right = labels[r_mask]
-            
-            gini = gini_impurity(left, right)
-            
-            if gini < best_gini:
-                best_gini = gini
-                b = (i, t)
-
-    if b is None:
-        return None
-
-    return best_gini, b
-
-def do_stage_1(X_tr, X_ts, Y_tr, Y_ts):
-    """
-    Perform stage 1 of the classification procedure:
-        train a random forest classifier using the NB prediction probabilities
-=======
->>>>>>> 8de1ba91
-
-        split_t = (u[:-1] + u[1:]) / 2 
-
-<<<<<<< HEAD
-    Returns
-    -------
-    pred : numpy array
-           Final predictions on testing dataset.
-    """
-    model = DecisionTree(max_depth=10, min_node=2)
-    model.fit(X_tr, Y_tr)
-
-=======
         for t in split_t:
             l_mask = f <= t
             r_mask = ~l_mask
@@ -540,7 +495,6 @@
 
     return final_preds
 
->>>>>>> 8de1ba91
 def main(args):
     """
     Perform main logic of program
