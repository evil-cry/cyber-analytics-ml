--- conflicted
+++ resolved
@@ -23,20 +23,12 @@
 logging.disable(50)
 
 class _Algorithm():
-<<<<<<< HEAD
     def __init__(self, corpus: list, dimensions: int = 18, plot_dimensions:int = 2, parameters = {}) -> None:
-=======
-    '''
-    Represents a generic clustering algorithm
-    '''
-
-    def __init__(self, corpus: list, dimensions: int = 2, plot_dimensions:int = 2, parameters = {}) -> None:
         '''
         Prepares data for each clustering algorithm
         Loads and reduces each data set to the specified dimensions
         '''
         
->>>>>>> a9836a91
         self.corpus = deepcopy(corpus) 
         self.dimensions = dimensions
         self.parameters = parameters
